import { type ActionFunctionArgs } from '@remix-run/cloudflare';
import { createDataStream, generateId } from 'ai';
import { MAX_RESPONSE_SEGMENTS, MAX_TOKENS, type FileMap } from '~/lib/.server/llm/constants';
import { CONTINUE_PROMPT } from '~/lib/common/prompts/prompts';
import { streamText, type Messages, type StreamingOptions } from '~/lib/.server/llm/stream-text';
import SwitchableStream from '~/lib/.server/llm/switchable-stream';
import type { IProviderSetting } from '~/types/model';
import { createScopedLogger } from '~/utils/logger';
import { getFilePaths, selectContext } from '~/lib/.server/llm/select-context';
import type { ContextAnnotation, ProgressAnnotation } from '~/types/context';
import { WORK_DIR } from '~/utils/constants';
import { createSummary } from '~/lib/.server/llm/create-summary';
import { extractPropertiesFromMessage } from '~/lib/.server/llm/utils';
<<<<<<< HEAD
import { searchVectorDB } from '~/lib/.server/llm/search-vectordb';
import { searchResources } from '~/lib/.server/llm/search-resources';
=======
import { MCPManager } from '~/lib/modules/mcp/manager';
>>>>>>> af6b5bb1

export async function action(args: ActionFunctionArgs) {
  return chatAction(args);
}

const logger = createScopedLogger('api.chat');

function parseCookies(cookieHeader: string): Record<string, string> {
  const cookies: Record<string, string> = {};

  const items = cookieHeader.split(';').map((cookie) => cookie.trim());

  items.forEach((item) => {
    const [name, ...rest] = item.split('=');

    if (name && rest) {
      const decodedName = decodeURIComponent(name.trim());
      const decodedValue = decodeURIComponent(rest.join('=').trim());
      cookies[decodedName] = decodedValue;
    }
  });

  return cookies;
}

async function chatAction({ context, request }: ActionFunctionArgs) {
  const { messages, files, promptId, contextOptimization } = await request.json<{
    messages: Messages;
    files: any;
    promptId?: string;
    contextOptimization: boolean;
  }>();

  const cookieHeader = request.headers.get('Cookie');
  const apiKeys = JSON.parse(parseCookies(cookieHeader || '').apiKeys || '{}');
  const providerSettings: Record<string, IProviderSetting> = JSON.parse(
    parseCookies(cookieHeader || '').providers || '{}',
  );

  const mcpManager = await MCPManager.getInstance(context);
  const mcpTools = mcpManager.tools;

  const stream = new SwitchableStream();

  const cumulativeUsage = {
    completionTokens: 0,
    promptTokens: 0,
    totalTokens: 0,
  };
  const encoder: TextEncoder = new TextEncoder();
  let progressCounter: number = 1;

  try {
    const totalMessageContent = messages.reduce((acc, message) => acc + message.content, '');
    logger.debug(`Total message length: ${totalMessageContent.split(' ').length}, words`);

    let lastChunk: string | undefined = undefined;

    const dataStream = createDataStream({
      async execute(dataStream) {
        const filePaths = getFilePaths(files || {});
        let filteredFiles: FileMap | undefined = undefined;
        let summary: string | undefined = undefined;
        let messageSliceId = 0;
        let vectorDbExamples: FileMap = {};
        let relevantResources: Record<string, any> = {};

        if (messages.length > 3) {
          messageSliceId = messages.length - 3;
        }

        if (filePaths.length > 0 && contextOptimization) {
          logger.debug('Generating Chat Summary');
          dataStream.writeData({
            type: 'progress',
            label: 'summary',
            status: 'in-progress',
            order: progressCounter++,
            message: 'Analysing Request',
          } satisfies ProgressAnnotation);

          // Create a summary of the chat
          console.log(`Messages count: ${messages.length}`);

          summary = await createSummary({
            messages: [...messages],
            env: context.cloudflare?.env,
            apiKeys,
            providerSettings,
            promptId,
            contextOptimization,
            onFinish(resp) {
              if (resp.usage) {
                logger.debug('createSummary token usage', JSON.stringify(resp.usage));
                cumulativeUsage.completionTokens += resp.usage.completionTokens || 0;
                cumulativeUsage.promptTokens += resp.usage.promptTokens || 0;
                cumulativeUsage.totalTokens += resp.usage.totalTokens || 0;
              }
            },
          });
          dataStream.writeData({
            type: 'progress',
            label: 'summary',
            status: 'complete',
            order: progressCounter++,
            message: 'Analysis Complete',
          } satisfies ProgressAnnotation);

          dataStream.writeMessageAnnotation({
            type: 'chatSummary',
            summary,
            chatId: messages.slice(-1)?.[0]?.id,
          } as ContextAnnotation);

          // Search vector database for relevant code examples
          logger.debug('Searching Vector Database for Examples');
          dataStream.writeData({
            type: 'progress',
            label: 'vectordb',
            status: 'in-progress',
            order: progressCounter++,
            message: 'Searching for Code Examples',
          } satisfies ProgressAnnotation);

          vectorDbExamples = await searchVectorDB({
            messages: [...messages],
            env: context.cloudflare?.env,
            apiKeys,
            files,
            providerSettings,
            promptId,
            contextOptimization,
            summary,
            onFinish(resp) {
              if (resp.usage) {
                logger.debug('searchVectorDB token usage', JSON.stringify(resp.usage));
                cumulativeUsage.completionTokens += resp.usage.completionTokens || 0;
                cumulativeUsage.promptTokens += resp.usage.promptTokens || 0;
                cumulativeUsage.totalTokens += resp.usage.totalTokens || 0;
              }
            },
          });

          const exampleCount = Object.keys(vectorDbExamples).length;
          logger.debug(`Found ${exampleCount} relevant code examples`);

          dataStream.writeData({
            type: 'progress',
            label: 'vectordb',
            status: 'complete',
            order: progressCounter++,
            message: `Found ${exampleCount} Code Examples`,
          } satisfies ProgressAnnotation);

          // Search for relevant resources
          logger.debug('Searching for relevant resources');
          dataStream.writeData({
            type: 'progress',
            label: 'resources',
            status: 'in-progress',
            order: progressCounter++,
            message: 'Searching for Relevant Resources',
          } satisfies ProgressAnnotation);

          relevantResources = await searchResources({
            messages: [...messages],
            env: context.cloudflare?.env,
            apiKeys,
            files,
            providerSettings,
            promptId,
            contextOptimization,
            summary,
            onFinish(resp) {
              if (resp.usage) {
                logger.debug('searchResources token usage', JSON.stringify(resp.usage));
                cumulativeUsage.completionTokens += resp.usage.completionTokens || 0;
                cumulativeUsage.promptTokens += resp.usage.promptTokens || 0;
                cumulativeUsage.totalTokens += resp.usage.totalTokens || 0;
              }
            },
          });

          const resourceCount = Object.keys(relevantResources).length;
          logger.debug(`Found ${resourceCount} relevant resources`);

          dataStream.writeData({
            type: 'progress',
            label: 'resources',
            status: 'complete',
            order: progressCounter++,
            message: `Found ${resourceCount} Relevant Resources`,
          } satisfies ProgressAnnotation);

          // Update context buffer
          logger.debug('Updating Context Buffer');
          dataStream.writeData({
            type: 'progress',
            label: 'context',
            status: 'in-progress',
            order: progressCounter++,
            message: 'Determining Files to Read',
          } satisfies ProgressAnnotation);

          // Select context files
          console.log(`Messages count: ${messages.length}`);
          filteredFiles = await selectContext({
            messages: [...messages],
            env: context.cloudflare?.env,
            apiKeys,
            files,
            providerSettings,
            promptId,
            contextOptimization,
            summary,
            onFinish(resp) {
              if (resp.usage) {
                logger.debug('selectContext token usage', JSON.stringify(resp.usage));
                cumulativeUsage.completionTokens += resp.usage.completionTokens || 0;
                cumulativeUsage.promptTokens += resp.usage.promptTokens || 0;
                cumulativeUsage.totalTokens += resp.usage.totalTokens || 0;
              }
            },
          });

          if (filteredFiles) {
            logger.debug(`files in context : ${JSON.stringify(Object.keys(filteredFiles))}`);
          }

          dataStream.writeMessageAnnotation({
            type: 'codeContext',
            files: Object.keys(filteredFiles).map((key) => {
              let path = key;

              if (path.startsWith(WORK_DIR)) {
                path = path.replace(WORK_DIR, '');
              }

              return path;
            }),
          } as ContextAnnotation);

          dataStream.writeData({
            type: 'progress',
            label: 'context',
            status: 'complete',
            order: progressCounter++,
            message: 'Code Files Selected',
          } satisfies ProgressAnnotation);

          // logger.debug('Code Files Selected');
        }

        dataStream.writeData({
          type: 'progress',
          label: 'KARL TEST',
          status: 'in-progress',
          order: progressCounter++,
          message: 'KARL TEST',
        } satisfies ProgressAnnotation);

        await new Promise((resolve) => setTimeout(resolve, 3000));
        dataStream.writeData({
          type: 'progress',
          label: 'KARL TEST',
          status: 'complete',
          order: progressCounter++,
          message: 'KARL TEST',
        } satisfies ProgressAnnotation);

        // Stream the text
        const options: StreamingOptions = {
          toolChoice: 'auto',
          onFinish: async ({ text: content, finishReason, usage }) => {
            logger.debug('usage', JSON.stringify(usage));

            if (usage) {
              cumulativeUsage.completionTokens += usage.completionTokens || 0;
              cumulativeUsage.promptTokens += usage.promptTokens || 0;
              cumulativeUsage.totalTokens += usage.totalTokens || 0;
            }

            if (finishReason !== 'length') {
              dataStream.writeMessageAnnotation({
                type: 'usage',
                value: {
                  completionTokens: cumulativeUsage.completionTokens,
                  promptTokens: cumulativeUsage.promptTokens,
                  totalTokens: cumulativeUsage.totalTokens,
                },
              });
              dataStream.writeData({
                type: 'progress',
                label: 'response',
                status: 'complete',
                order: progressCounter++,
                message: 'Response Generated',
              } satisfies ProgressAnnotation);
              await new Promise((resolve) => setTimeout(resolve, 0));

              // stream.close();
              return;
            }

            if (stream.switches >= MAX_RESPONSE_SEGMENTS) {
              throw Error('Cannot continue message: Maximum segments reached');
            }

            const switchesLeft = MAX_RESPONSE_SEGMENTS - stream.switches;

            logger.info(`Reached max token limit (${MAX_TOKENS}): Continuing message (${switchesLeft} switches left)`);

            const lastUserMessage = messages.filter((x) => x.role == 'user').slice(-1)[0];
            const { model, provider } = extractPropertiesFromMessage(lastUserMessage);
            messages.push({ id: generateId(), role: 'assistant', content });
            messages.push({
              id: generateId(),
              role: 'user',
              content: `[Model: ${model}]\n\n[Provider: ${provider}]\n\n${CONTINUE_PROMPT}`,
            });

            const result = await streamText({
              messages,
              env: context.cloudflare?.env,
              options,
              apiKeys,
              files,
              providerSettings,
              promptId,
              contextOptimization,
              contextFiles: filteredFiles,
              summary,
              messageSliceId,
<<<<<<< HEAD
              vectorDbExamples,
              relevantResources,
=======
              tools: mcpTools,
>>>>>>> af6b5bb1
            });

            result.mergeIntoDataStream(dataStream);

            (async () => {
              for await (const part of result.fullStream) {
                if (part.type === 'error') {
                  const error: any = part.error;
                  logger.error(`${error}`);

                  return;
                }
              }
            })();

            return;
          },
        };

        dataStream.writeData({
          type: 'progress',
          label: 'response',
          status: 'in-progress',
          order: progressCounter++,
          message: 'Generating Response',
        } satisfies ProgressAnnotation);

        const result = await streamText({
          messages,
          env: context.cloudflare?.env,
          options,
          apiKeys,
          files,
          providerSettings,
          promptId,
          contextOptimization,
          contextFiles: filteredFiles,
          summary,
          messageSliceId,
<<<<<<< HEAD
          vectorDbExamples,
          relevantResources,
=======
          tools: mcpTools,
>>>>>>> af6b5bb1
        });

        (async () => {
          for await (const part of result.fullStream) {
            if (part.type === 'error') {
              const error: any = part.error;
              logger.error(`${error}`);

              return;
            }
          }
        })();
        result.mergeIntoDataStream(dataStream);
      },
      onError: (error: any) => `Custom error: ${error.message}`,
    }).pipeThrough(
      new TransformStream({
        transform: (chunk, controller) => {
          if (!lastChunk) {
            lastChunk = ' ';
          }

          if (typeof chunk === 'string') {
            if (chunk.startsWith('g') && !lastChunk.startsWith('g')) {
              controller.enqueue(encoder.encode(`0: "<div class=\\"__boltThought__\\">"\n`));
            }

            if (lastChunk.startsWith('g') && !chunk.startsWith('g')) {
              controller.enqueue(encoder.encode(`0: "</div>\\n"\n`));
            }
          }

          lastChunk = chunk;

          let transformedChunk = chunk;

          if (typeof chunk === 'string' && chunk.startsWith('g')) {
            let content = chunk.split(':').slice(1).join(':');

            if (content.endsWith('\n')) {
              content = content.slice(0, content.length - 1);
            }

            transformedChunk = `0:${content}\n`;
          }

          // Convert the string stream to a byte stream
          const str = typeof transformedChunk === 'string' ? transformedChunk : JSON.stringify(transformedChunk);
          controller.enqueue(encoder.encode(str));
        },
      }),
    );

    return new Response(dataStream, {
      status: 200,
      headers: {
        'Content-Type': 'text/event-stream; charset=utf-8',
        Connection: 'keep-alive',
        'Cache-Control': 'no-cache',
        'Text-Encoding': 'chunked',
      },
    });
  } catch (error: any) {
    logger.error(error);

    if (error.message?.includes('API key')) {
      throw new Response('Invalid or missing API key', {
        status: 401,
        statusText: 'Unauthorized',
      });
    }

    throw new Response(null, {
      status: 500,
      statusText: 'Internal Server Error',
    });
  }
}<|MERGE_RESOLUTION|>--- conflicted
+++ resolved
@@ -11,12 +11,8 @@
 import { WORK_DIR } from '~/utils/constants';
 import { createSummary } from '~/lib/.server/llm/create-summary';
 import { extractPropertiesFromMessage } from '~/lib/.server/llm/utils';
-<<<<<<< HEAD
-import { searchVectorDB } from '~/lib/.server/llm/search-vectordb';
 import { searchResources } from '~/lib/.server/llm/search-resources';
-=======
 import { MCPManager } from '~/lib/modules/mcp/manager';
->>>>>>> af6b5bb1
 
 export async function action(args: ActionFunctionArgs) {
   return chatAction(args);
@@ -81,7 +77,6 @@
         let filteredFiles: FileMap | undefined = undefined;
         let summary: string | undefined = undefined;
         let messageSliceId = 0;
-        let vectorDbExamples: FileMap = {};
         let relevantResources: Record<string, any> = {};
 
         if (messages.length > 3) {
@@ -130,46 +125,6 @@
             summary,
             chatId: messages.slice(-1)?.[0]?.id,
           } as ContextAnnotation);
-
-          // Search vector database for relevant code examples
-          logger.debug('Searching Vector Database for Examples');
-          dataStream.writeData({
-            type: 'progress',
-            label: 'vectordb',
-            status: 'in-progress',
-            order: progressCounter++,
-            message: 'Searching for Code Examples',
-          } satisfies ProgressAnnotation);
-
-          vectorDbExamples = await searchVectorDB({
-            messages: [...messages],
-            env: context.cloudflare?.env,
-            apiKeys,
-            files,
-            providerSettings,
-            promptId,
-            contextOptimization,
-            summary,
-            onFinish(resp) {
-              if (resp.usage) {
-                logger.debug('searchVectorDB token usage', JSON.stringify(resp.usage));
-                cumulativeUsage.completionTokens += resp.usage.completionTokens || 0;
-                cumulativeUsage.promptTokens += resp.usage.promptTokens || 0;
-                cumulativeUsage.totalTokens += resp.usage.totalTokens || 0;
-              }
-            },
-          });
-
-          const exampleCount = Object.keys(vectorDbExamples).length;
-          logger.debug(`Found ${exampleCount} relevant code examples`);
-
-          dataStream.writeData({
-            type: 'progress',
-            label: 'vectordb',
-            status: 'complete',
-            order: progressCounter++,
-            message: `Found ${exampleCount} Code Examples`,
-          } satisfies ProgressAnnotation);
 
           // Search for relevant resources
           logger.debug('Searching for relevant resources');
@@ -350,12 +305,8 @@
               contextFiles: filteredFiles,
               summary,
               messageSliceId,
-<<<<<<< HEAD
-              vectorDbExamples,
               relevantResources,
-=======
               tools: mcpTools,
->>>>>>> af6b5bb1
             });
 
             result.mergeIntoDataStream(dataStream);
@@ -395,12 +346,8 @@
           contextFiles: filteredFiles,
           summary,
           messageSliceId,
-<<<<<<< HEAD
-          vectorDbExamples,
           relevantResources,
-=======
           tools: mcpTools,
->>>>>>> af6b5bb1
         });
 
         (async () => {
