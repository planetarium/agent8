import { Gitlab } from '@gitbeaker/rest';

import type {
  GitlabUser,
  GitlabProject,
  GitlabCommit,
  GitlabProtectedBranch,
  CommitAction,
  FileContent,
  GitlabIssue,
} from './types';
import axios from 'axios';
import { createScopedLogger } from '~/utils/logger';
import { isCommitHash } from './utils';

const logger = createScopedLogger('gitlabService');

interface GitlabDiff {
  old_path: string;
  new_path: string;
  a_mode: string;
  b_mode: string;
  diff: string;
  new_file: boolean;
  renamed_file: boolean;
  deleted_file: boolean;
}

export class GitlabService {
  gitlab: InstanceType<typeof Gitlab>;
  gitlabUrl: string;
  gitlabToken: string;
  enabled: boolean;

  constructor(env: Env, temporaryMode: boolean = false) {
    this.gitlabUrl = env.GITLAB_URL || 'https://gitlab.verse8.io';
    this.gitlabToken = env.GITLAB_TOKEN;
    this.enabled = env.VITE_GITLAB_PERSISTENCE_ENABLED === 'true' && !temporaryMode;

    if (!this.gitlabToken) {
      logger.warn('GITLAB_TOKEN is not set. GitLab API calls may fail.');
    }

    this.gitlab = new Gitlab({
      host: this.gitlabUrl,
      token: this.gitlabToken,
    });
  }

  async getOrCreateUser(email: string): Promise<GitlabUser> {
    try {
      const users = await this.gitlab.Users.all({
        search: email,
      });

      const existingUser = users.find((user: any) => user.email?.toLowerCase() === email.toLowerCase());

      if (existingUser) {
        return existingUser as unknown as GitlabUser;
      }

      const baseUsername = email.split('@')[0];

      const usernameCheck = await this.gitlab.Users.all({
        search: baseUsername,
      });

      let username = baseUsername;
      let usernameAvailable = false;

      const exactNameMatch = usernameCheck.some((user: any) => {
        const userName = (user.username || '').toLowerCase();
        return userName === baseUsername.toLowerCase();
      });

      if (exactNameMatch) {
        for (let i = 1; i <= 9; i++) {
          const tempUsername = `${baseUsername}${i}`;

          const nameExists = usernameCheck.some((user: any) => {
            const userName = (user.username || '').toLowerCase();
            return userName === tempUsername.toLowerCase();
          });

          if (!nameExists) {
            username = tempUsername;
            usernameAvailable = true;
            break;
          }
        }

        if (!usernameAvailable) {
          const timestamp = Date.now();
          username = `${baseUsername}_${timestamp}`;
        }
      }

      const newUser = await this.gitlab.Users.create({
        email,
        username,
        password: this._generateRandomPassword(),
        name: username,
        skipConfirmation: true,
      });

      return newUser as unknown as GitlabUser;
    } catch (error) {
      const errorMessage = error instanceof Error ? error.message : 'Unknown error';
      throw new Error(`Failed to create or find user: ${errorMessage}`);
    }
  }

  async getProject(user: GitlabUser, projectName: string): Promise<GitlabProject> {
    try {
      const response = await axios.get(`${this.gitlabUrl}/api/v4/users/${user.id}/projects`, {
        headers: {
          'PRIVATE-TOKEN': this.gitlabToken,
        },
        params: {
          owned: true,
          search: projectName,
          per_page: 100,
        },
      });

      const projects = response.data as GitlabProject[];

      const project = projects.find((p: any) => p.name.toLowerCase() === projectName.toLowerCase());

      if (!project) {
        throw new Error(`Not Found Project '${projectName}'`);
      }

      return {
        id: project.id,
        name: project.name,
        path_with_namespace: project.path_with_namespace,
        default_branch: project.default_branch,
        created_at: project.created_at,
        updated_at: project.updated_at,
        description: project.description,
        visibility: project.visibility,
      } as GitlabProject;
    } catch (error) {
      const errorMessage = error instanceof Error ? error.message : 'Unknown error';
      throw new Error(`Failed to get or create project: ${errorMessage}`);
    }
  }

  async createProject(user: GitlabUser, projectName: string, description?: string): Promise<GitlabProject> {
    try {
      const response = await axios.get(`${this.gitlabUrl}/api/v4/users/${user.id}/projects`, {
        headers: {
          'PRIVATE-TOKEN': this.gitlabToken,
        },
        params: {
          owned: true,
          search: projectName,
          per_page: 1,
        },
      });

      const existingProjects = response.data as GitlabProject[];

      let finalProjectName = projectName;

      if (existingProjects.length > 0) {
        const timestamp = new Date().getTime();
        finalProjectName = `${projectName}-${timestamp}`;
      }

      const project = await this.gitlab.Projects.create({
        name: finalProjectName,
        namespaceId: user.namespace_id,
        visibility: 'private',
        initializeWithReadme: false,
        description: description || `${finalProjectName}`,
      });

      await this.gitlab.Branches.create(project.id, 'develop', 'main');

      return project as unknown as GitlabProject;
    } catch (error) {
      const errorMessage = error instanceof Error ? error.message : 'Unknown error';
      throw new Error(`Failed to create project: ${errorMessage}`);
    }
  }

  async commitFiles(
    projectId: number,
    files: FileContent[],
    commitMessage: string,
    branch: string = 'develop',
    baseCommit?: string,
  ): Promise<GitlabCommit> {
    try {
      try {
        const protectedBranches = (await this.gitlab.ProtectedBranches.all(projectId)) as GitlabProtectedBranch[];
        const isProtected = protectedBranches.some((pb) => pb.name === branch);

        if (isProtected) {
          const tempBranch = `temp-${Date.now()}`;
          await this.gitlab.Branches.create(projectId, tempBranch, branch);
          branch = tempBranch;
        }
      } catch (projectError) {
        logger.error('Project not found:', projectError);
        throw new Error(`Project not found: ${projectId}`);
      }

      let branchExists = false;

      try {
        await this.gitlab.Branches.show(projectId, branch);
        branchExists = true;
      } catch {
        branchExists = false;
      }

      if (!branchExists) {
        throw new Error(`Branch '${branch}' does not exist`);
      }

      // If baseCommit is provided, reset the branch to that commit
      if (baseCommit) {
        try {
          // Create a backup branch in case something goes wrong
          const backupBranch = `backup-${branch}-${Date.now()}`;
          await this.gitlab.Branches.create(projectId, backupBranch, branch);

          // Delete and recreate the branch at the specific commit
          try {
            // Delete the branch
            await this.gitlab.Branches.remove(projectId, branch);

            // Create a new branch pointing to the baseCommit
            await this.gitlab.Branches.create(projectId, branch, baseCommit);

            logger.info(`Reset branch ${branch} to commit ${baseCommit}`);
          } catch (resetError) {
            // If something went wrong, restore from backup
            logger.error('Error resetting branch to commit:', resetError);

            try {
              // Try to restore from backup
              await this.gitlab.Branches.remove(projectId, branch);
              await this.gitlab.Branches.create(projectId, branch, backupBranch);
            } catch (restoreError) {
              logger.error('Failed to restore branch from backup:', restoreError);
            }

            throw new Error(
              `Failed to reset branch to commit: ${resetError instanceof Error ? resetError.message : 'Unknown error'}`,
            );
          }
        } catch (baseCommitError) {
          logger.error('Failed to reset branch to base commit:', baseCommitError);
          throw new Error(
            `Failed to reset branch to base commit: ${baseCommitError instanceof Error ? baseCommitError.message : 'Unknown error'}`,
          );
        }
      }

      const existingFiles = await this._getProjectFiles(projectId, branch);

      const actions: CommitAction[] = [];

      for (const file of files) {
        const fileExists = existingFiles.includes(file.path);
        const action: CommitAction = {
          action: fileExists ? ('update' as const) : ('create' as const),
          filePath: file.path,
          content: file.content,
        };
        actions.push(action);
      }

      let result;

      try {
        result = await this.gitlab.Commits.create(projectId, branch, commitMessage, actions);
      } catch (commitError: any) {
        const responseStatus =
          typeof commitError === 'object' &&
          commitError !== null &&
          typeof commitError.cause === 'object' &&
          commitError.cause !== null &&
          typeof commitError.cause.response === 'object' &&
          commitError.cause.response !== null
            ? commitError.cause.response.status
            : null;

        if (responseStatus === 403) {
          try {
            for (const file of files) {
              try {
                if (existingFiles.includes(file.path)) {
                  await this.gitlab.RepositoryFiles.edit(
                    projectId,
                    file.path,
                    branch,
                    file.content,
                    `${commitMessage}: ${file.path}`,
                  );
                } else {
                  await this.gitlab.RepositoryFiles.create(
                    projectId,
                    file.path,
                    branch,
                    file.content,
                    `${commitMessage}: ${file.path}`,
                  );
                }
              } catch (fileError) {
                logger.error(`Failed to save file: ${file.path}`, fileError);
              }
            }

            const lastCommit = await this._getLastCommit(projectId, branch);
            result = lastCommit;
          } catch (individualError) {
            logger.error('Failed to commit files:', individualError);

            const safeCommitError = typeof commitError === 'object' && commitError !== null ? commitError : {};
            const statusText =
              typeof safeCommitError.response === 'object' && safeCommitError.response !== null
                ? safeCommitError.response.statusText
                : null;
            const message = typeof safeCommitError.message === 'string' ? safeCommitError.message : null;

            const errorMessage = statusText || message || 'Forbidden';
            throw new Error(errorMessage);
          }
        } else {
          throw commitError;
        }
      }

      return result as unknown as GitlabCommit;
    } catch (error) {
      logger.error(error);

      const errorMessage = error instanceof Error ? error.message : 'Unknown error';
      throw new Error(`Failed to commit files: ${errorMessage}`);
    }
  }

  private async _getLastCommit(projectId: number, branch: string = 'develop'): Promise<GitlabCommit> {
    try {
      const commits = await this.gitlab.Commits.all(projectId, {
        refName: branch,
        perPage: 1,
      });

      if (commits && commits.length > 0) {
        return commits[0] as unknown as GitlabCommit;
      }

      return {} as GitlabCommit;
    } catch (error) {
      const errorMessage = error instanceof Error ? error.message : 'Unknown error';
      throw new Error(`Failed to get last commit: ${errorMessage}`);
    }
  }

  private async _getProjectFiles(projectId: number, branch: string = 'develop'): Promise<string[]> {
    try {
      const response = await axios.get(`${this.gitlabUrl}/api/v4/projects/${projectId}/repository/tree`, {
        headers: {
          'PRIVATE-TOKEN': this.gitlabToken,
        },
        params: {
          recursive: true,
          ref: branch,
          per_page: 100,
        },
      });

      interface TreeItem {
        path: string;
        type: string;
      }

      const files = (response.data as TreeItem[]).filter((item) => item.type === 'blob').map((item) => item.path);

      return files;
    } catch (error) {
      const errorMessage = error instanceof Error ? error.message : 'Unknown error';
      throw new Error(`Failed to get project files: ${errorMessage}`);
    }
  }

  async downloadCode(projectPath: string, commitSha?: string): Promise<Buffer> {
    try {
      const ref = commitSha || 'develop';

      const project = await this.gitlab.Projects.show(projectPath);

      const response = await axios({
        method: 'GET',
        url: `${this.gitlabUrl}/api/v4/projects/${project.id}/repository/archive.zip`,
        params: { sha: ref },
        responseType: 'arraybuffer',
        headers: {
          'PRIVATE-TOKEN': this.gitlabToken,
        },
      });

      if (response.status !== 200) {
        throw new Error(`Download failed: ${response.status} ${response.statusText}`);
      }

      return Buffer.from(response.data);
    } catch (error) {
      const errorMessage = error instanceof Error ? error.message : 'Unknown error';
      throw new Error(`Failed to download code: ${errorMessage}`);
    }
  }

  private _generateRandomPassword(): string {
    const length = 16;
    const chars = 'ABCDEFGHIJKLMNOPQRSTUVWXYZabcdefghijklmnopqrstuvwxyz0123456789!@#$%^&*()';
    let password = '';

    for (let i = 0; i < length; i++) {
      password += chars.charAt(Math.floor(Math.random() * chars.length));
    }

    return password;
  }

  async findProject(username: string, projectName: string): Promise<GitlabProject> {
    try {
      const projectPath = `${username}/${projectName}`;
      const project = await this.gitlab.Projects.show(projectPath);

      return project as unknown as GitlabProject;
    } catch (error) {
      const errorMessage = error instanceof Error ? error.message : 'Unknown error';
      throw new Error(`Failed to find project: ${errorMessage}`);
    }
  }

  async getUserProjects(
    email: string,
    page: number = 1,
    perPage: number = 10,
  ): Promise<{
    projects: GitlabProject[];
    total: number;
    hasMore: boolean;
  }> {
    try {
      const user = await this.getOrCreateUser(email);

      const projectsResponse = await axios.get(`${this.gitlabUrl}/api/v4/users/${user.id}/projects`, {
        headers: {
          'PRIVATE-TOKEN': this.gitlabToken,
        },
        params: {
          membership: true,
          order_by: 'updated_at',
          sort: 'desc',
          page,
          per_page: perPage,
          statistics: true,
        },
      });

      const projects = projectsResponse.data as GitlabProject[];
      const totalProjects = parseInt(projectsResponse.headers['x-total'] || '0', 10);
      const hasMore = page * perPage < totalProjects;

      const enhancedProjects = await Promise.all(
        projects.map(async (project: GitlabProject) => {
          try {
            const commitsResponse = await axios.get(
              `${this.gitlabUrl}/api/v4/projects/${project.id}/repository/commits`,
              {
                headers: {
                  'PRIVATE-TOKEN': this.gitlabToken,
                },
                params: {
                  ref_name: project.default_branch || 'develop',
                  per_page: 1,
                },
              },
            );

            const lastCommits = commitsResponse.data as GitlabCommit[];
            const lastCommit = lastCommits.length > 0 ? lastCommits[0] : null;

            return {
              id: project.id,
              name: project.name,
              path_with_namespace: project.path_with_namespace,
              default_branch: project.default_branch,
              description: project.description,
              visibility: project.visibility,
              created_at: project.created_at,
              updated_at: project.updated_at,
              last_commit: lastCommit
                ? {
                    id: lastCommit.id,
                    message: lastCommit.message,
                    created_at: lastCommit.created_at,
                    author_name: lastCommit.author_name,
                  }
                : null,
            } as GitlabProject;
          } catch (error) {
            logger.error(`Error loading commit:`, error);
            return {
              id: project.id,
              name: project.name,
              path_with_namespace: project.path_with_namespace,
              default_branch: project.default_branch,
              description: project.description,
              visibility: project.visibility,
              created_at: project.created_at,
              updated_at: project.updated_at,
              last_commit: null,
            } as GitlabProject;
          }
        }),
      );

      return {
        projects: enhancedProjects,
        total: totalProjects,
        hasMore,
      };
    } catch (error) {
      const errorMessage = error instanceof Error ? error.message : 'Unknown error';
      throw new Error(`Failed to fetch user projects: ${errorMessage}`);
    }
  }

  async getCommit(projectPath: string, commitHash: string): Promise<GitlabCommit> {
    try {
      const response = await axios.get(
        `${this.gitlabUrl}/api/v4/projects/${encodeURIComponent(projectPath)}/repository/commits/${commitHash}`,
        {
          headers: {
            'PRIVATE-TOKEN': this.gitlabToken,
          },
        },
      );

      return response.data as GitlabCommit;
    } catch (error) {
      const errorMessage = error instanceof Error ? error.message : 'Unknown error';
      throw new Error(`Failed to get commit: ${errorMessage}`);
    }
  }

  async getProjectCommits(
    projectPath: string,
    page: number = 1,
    perPage: number = 20,
    branch?: string,
    untilCommit?: string,
  ): Promise<{
    project: {
      id: number;
      name: string;
      description: string;
    };
    commits: GitlabCommit[];
    total: number;
    hasMore: boolean;
  }> {
    try {
      const project = await this.gitlab.Projects.show(projectPath);

      const refName = branch || 'develop';

      const params: Record<string, any> = {
        ref_name: refName,
        page,
        per_page: perPage,
      };

      if (untilCommit && isCommitHash(untilCommit)) {
        try {
          const commit = await this.getCommit(projectPath, untilCommit);

          if (commit && commit.committed_date) {
            params.until = commit.committed_date;
          }
        } catch (commitError) {
          logger.error('Error fetching commit for untilCommit parameter:', commitError);
        }
      }

      if (branch && branch.startsWith('task-')) {
        const sinceTimestamp = branch.split('-')[1];
        params.since = new Date(parseInt(sinceTimestamp)).toISOString();
      }

      const commitsResponse = await axios.get(
        `${this.gitlabUrl}/api/v4/projects/${encodeURIComponent(projectPath)}/repository/commits`,
        {
          headers: {
            'PRIVATE-TOKEN': this.gitlabToken,
          },
          params,
        },
      );

      const totalCommits = parseInt(commitsResponse.headers['x-total'] || '0', 10);
      const hasMore = page * perPage < totalCommits;

      let commitsData = commitsResponse.data as GitlabCommit[];

      // Filter commits to only include those with the branch name in the message for task branches
      if (branch && branch.startsWith('task-')) {
        commitsData = commitsData.filter((commit) => commit.message.includes(branch));
      }

      const commits = commitsData.map((commit) => ({
        id: commit.id,
        short_id: commit.short_id,
        title: commit.title,
        message: commit.message,
        author_name: commit.author_name,
        author_email: commit.author_email,
        created_at: commit.created_at,
        committed_date: commit.committed_date,
        stats: commit.stats,
      })) as GitlabCommit[];

      return {
        project: {
          id: project.id,
          name: project.name,
          description: project.description,
        },
        commits,
        total: totalCommits,
        hasMore,
      };
    } catch (error) {
      const errorMessage = error instanceof Error ? error.message : 'Unknown error';
      throw new Error(`Failed to fetch project commits: ${errorMessage}`);
    }
  }

  async deleteProject(projectId: number | string): Promise<boolean> {
    try {
      await this.gitlab.Projects.remove(projectId);

      return true;
    } catch (error) {
      logger.error(error);

      const errorMessage = error instanceof Error ? error.message : 'Unknown error';
      throw new Error(`Failed to delete project: ${errorMessage}`);
    }
  }

  async isProjectOwner(email: string, projectId: number | string): Promise<boolean> {
    try {
      const user = await this.getOrCreateUser(email);
      let project;

      try {
        project = await this.gitlab.Projects.show(projectId);
      } catch (projectError) {
        logger.error(`Error loading project:`, projectError);
        return false;
      }

      try {
        const currentUserResponse = await axios.get(`${this.gitlabUrl}/api/v4/user`, {
          headers: {
            'PRIVATE-TOKEN': this.gitlabToken,
          },
        });

        const currentUser = currentUserResponse.data as GitlabUser;

        if (currentUser && currentUser.is_admin) {
          return true;
        }
      } catch (adminCheckError) {
        logger.error(adminCheckError);
      }

      if (project.namespace && user.namespace_id) {
        const projectNamespaceId = project.namespace.id;
        const userNamespaceId = user.namespace_id;

        if (projectNamespaceId === userNamespaceId) {
          return true;
        }
      }

      return false;
    } catch (error) {
      logger.error(error);

      return false;
    }
  }

  async updateProjectDescription(email: string, projectPath: string, description: string): Promise<GitlabProject> {
    try {
      const project = await this.gitlab.Projects.show(projectPath);

      const hasPermission = await this.isProjectOwner(email, project.id);

      if (!hasPermission) {
        throw new Error('You do not have permission to update this project');
      }

      const updatedProject = await this.gitlab.Projects.edit(project.id, {
        description,
      });

      return {
        id: project.id,
        name: project.name,
        path_with_namespace: project.path_with_namespace,
        description: updatedProject.description,
        default_branch: project.default_branch,
        created_at: project.created_at,
        updated_at: project.updated_at,
        visibility: project.visibility,
      } as GitlabProject;
    } catch (error) {
      logger.error(error);

      const errorMessage = error instanceof Error ? error.message : 'Unknown error';
      throw new Error(`Failed to update project description: ${errorMessage}`);
    }
  }

  async getCommitDiff(projectPath: string, commitHash: string): Promise<GitlabDiff[]> {
    try {
      const response = await axios.get(
        `${this.gitlabUrl}/api/v4/projects/${encodeURIComponent(projectPath)}/repository/commits/${commitHash}/diff`,
        {
          headers: {
            'PRIVATE-TOKEN': this.gitlabToken,
          },
        },
      );

      return response.data as GitlabDiff[];
    } catch (error) {
      const errorMessage = error instanceof Error ? error.message : 'Unknown error';
      throw new Error(`Failed to get commit diff: ${errorMessage}`);
    }
  }

  async getTaskFirstCommit(projectPath: string, taskBranch: string): Promise<GitlabCommit> {
    try {
      const sinceTimestamp = taskBranch.split('-')[1];

      const commitsResponse = await axios.get(
        `${this.gitlabUrl}/api/v4/projects/${encodeURIComponent(projectPath)}/repository/commits`,
        {
          headers: {
            'PRIVATE-TOKEN': this.gitlabToken,
          },
          params: {
            ref_name: taskBranch,
            per_page: 100,
            order: 'topo',
            since: new Date(parseInt(sinceTimestamp)).toISOString(),
            until: new Date(parseInt(sinceTimestamp) + 300_000).toISOString(),
          },
        },
      );
      const commits = commitsResponse.data as GitlabCommit[];

      const filtered = commits.filter((commit) => commit.message.includes(taskBranch));

      return filtered[filtered.length - 1];
    } catch (error) {
      const errorMessage = error instanceof Error ? error.message : 'Unknown error';
      throw new Error(`Failed to get task first commit: ${errorMessage}`);
    }
  }

  async getTaskLastCommit(projectPath: string, taskBranch: string): Promise<GitlabCommit> {
    try {
      const sinceTimestamp = taskBranch.split('-')[1];

      const commitsResponse = await axios.get(
        `${this.gitlabUrl}/api/v4/projects/${encodeURIComponent(projectPath)}/repository/commits`,
        {
          headers: {
            'PRIVATE-TOKEN': this.gitlabToken,
          },
          params: {
            ref_name: taskBranch,
            per_page: 1,
            order: 'topo',
            since: new Date(parseInt(sinceTimestamp)).toISOString(),
          },
        },
      );
      const commits = commitsResponse.data as GitlabCommit[];

      const filtered = commits.filter((commit) => commit.message.includes(taskBranch));

      return filtered[0];
    } catch (error) {
      const errorMessage = error instanceof Error ? error.message : 'Unknown error';
      throw new Error(`Failed to get task first commit: ${errorMessage}`);
    }
  }

  async getTaskBranches(projectPath: string): Promise<{
    branches: {
      name: string;
      commit: {
        id: string;
        message: string;
        created_at: string;
        author_name: string;
      } | null;
      protected: boolean;
      merged: boolean;
      mergeRequestId?: number;
      mergeStatus?: string;
    }[];
  }> {
    try {
      const projectId = encodeURIComponent(projectPath);

      // Get both task- and issue- branches
      const [taskBranchesResponse, issueBranchesResponse] = await Promise.all([
        axios.get(`${this.gitlabUrl}/api/v4/projects/${projectId}/repository/branches`, {
          headers: {
            'PRIVATE-TOKEN': this.gitlabToken,
          },
          params: {
            search: 'task-',
            per_page: 100,
          },
        }),
        axios.get(`${this.gitlabUrl}/api/v4/projects/${projectId}/repository/branches`, {
          headers: {
            'PRIVATE-TOKEN': this.gitlabToken,
          },
          params: {
            search: 'issue-',
            per_page: 100,
          },
        }),
      ]);

      const branches = [...taskBranchesResponse.data, ...issueBranchesResponse.data];

      // Get merge requests for this project using gitlab-api
      const openMergeRequestsResponse = await axios.get(
        `${this.gitlabUrl}/api/v4/projects/${projectId}/merge_requests?state=opened`,
        {
          headers: {
            'PRIVATE-TOKEN': this.gitlabToken,
          },
          params: {
            per_page: 100,
          },
        },
      );
      const openMergeRequests = openMergeRequestsResponse.data;

      // Check and refresh merge requests that need rechecking
      for (const mr of openMergeRequests) {
        if (mr.merge_status !== 'can_be_merged') {
          try {
            // Send refresh merge request status API call
            await axios.get(`${this.gitlabUrl}/api/v4/projects/${projectId}/merge_requests/${mr.iid}/merge_ref`, {
              headers: {
                'PRIVATE-TOKEN': this.gitlabToken,
              },
            });
          } catch (refreshError: any) {
            const errorMessage = refreshError instanceof Error ? refreshError.message : 'Unknown error';
            logger.warn(`Failed to refresh merge status for MR #${mr.iid}: ${errorMessage}`);
          }

          // Get updated status
          const updatedMR = await axios.get(`${this.gitlabUrl}/api/v4/projects/${projectId}/merge_requests/${mr.iid}`, {
            headers: {
              'PRIVATE-TOKEN': this.gitlabToken,
            },
          });
          mr.merge_status = updatedMR.data.merge_status;
        }
      }

      // Create a map of source branch -> merge request for quick lookup
      const mergeRequestByBranch = openMergeRequests.reduce((acc: Record<string, any>, mr: any) => {
        acc[mr.source_branch] = {
          id: mr.iid,
          mergeStatus: mr.merge_status,
        };
        return acc;
      }, {});

      for (const branch of branches) {
        const firstCommit = await this.getTaskFirstCommit(projectPath, branch.name);
        const lastCommit = await this.getTaskLastCommit(projectPath, branch.name);

        branch.firstCommit = firstCommit;
        branch.lastCommit = lastCommit;

        // Add merge request info if exists
        if (mergeRequestByBranch[branch.name]) {
          branch.mergeRequestId = mergeRequestByBranch[branch.name].id;
          branch.mergeStatus = mergeRequestByBranch[branch.name].mergeStatus;
        } else if (firstCommit && lastCommit) {
          //check branch is exists
          try {
            await this.gitlab.Branches.show(projectPath, branch.name);

            const newMR = await this.createMergeRequest(projectPath, branch.name, 'develop');

            branch.mergeRequestId = newMR.mergeRequestId;
          } catch (error) {
            logger.error(error);
          }
        }
      }

      return {
        branches: branches.filter((branch: any) => branch?.mergeRequestId),
      };
    } catch (error: any) {
      const errorMessage = error instanceof Error ? error.message : 'Unknown error';
      throw new Error(`Failed to fetch task branches: ${errorMessage}`);
    }
  }

  /**
   * Mark a draft merge request as ready for review
   */
  async markMergeRequestReady(
    projectPath: string,
    mergeRequestIid: number,
  ): Promise<{
    message: string;
    mergeRequestIid: number;
  }> {
    try {
      const projectId = encodeURIComponent(projectPath);

      // First, get the current merge request to check its title and status
      const mrResponse = await axios.get(
        `${this.gitlabUrl}/api/v4/projects/${projectId}/merge_requests/${mergeRequestIid}`,
        {
          headers: {
            'PRIVATE-TOKEN': this.gitlabToken,
          },
        },
      );

      const currentMR = mrResponse.data;
      const updateData: any = {};

      // Remove work_in_progress flag
      if (currentMR.work_in_progress) {
        updateData.work_in_progress = false;
      }

      // Remove "Draft:" or "WIP:" prefix from title if present
      let newTitle = currentMR.title;

      if (newTitle.startsWith('Draft: ') || newTitle.startsWith('draft: ')) {
        newTitle = newTitle.replace(/^[Dd]raft: /, '');
        updateData.title = newTitle;
      } else if (newTitle.startsWith('WIP: ') || newTitle.startsWith('wip: ')) {
        newTitle = newTitle.replace(/^[Ww][Ii][Pp]: /, '');
        updateData.title = newTitle;
      }

      // Only make the API call if there's something to update
      if (Object.keys(updateData).length > 0) {
        await axios.put(
          `${this.gitlabUrl}/api/v4/projects/${projectId}/merge_requests/${mergeRequestIid}`,
          updateData,
          {
            headers: {
              'PRIVATE-TOKEN': this.gitlabToken,
              'Content-Type': 'application/json',
            },
          },
        );
      }

      return {
        message: `Successfully marked merge request #${mergeRequestIid} as ready`,
        mergeRequestIid,
      };
    } catch (error) {
      const errorMessage = error instanceof Error ? error.message : 'Unknown error';
      throw new Error(`Failed to mark merge request as ready: ${errorMessage}`);
    }
  }

  async mergeTaskBranch(
    projectPath: string,
    fromBranch: string,
    toBranch: string = 'develop',
  ): Promise<{
    message: string;
    mergedBranch: string;
  }> {
    try {
      try {
        await this.gitlab.Branches.show(projectPath, fromBranch);
        await this.gitlab.Branches.show(projectPath, toBranch);
      } catch {
        throw new Error(`Branch does not exist`);
      }

      const mrs = await this.gitlab.MergeRequests.all({
        projectId: projectPath,
        sourceBranch: fromBranch,
        targetBranch: toBranch,
        state: 'opened',
      });

      if (mrs.length === 0) {
        throw new Error('No merge request found');
      }

      const mergeRequest = mrs[0];

      // Check if MR is in draft state and mark it as ready if needed
      if (mergeRequest.draft || mergeRequest.work_in_progress) {
        try {
          await this.markMergeRequestReady(projectPath, mergeRequest.iid);
          logger.info(`Marked merge request #${mergeRequest.iid} as ready`);

          // Wait a moment for the status to update
          await new Promise((resolve) => setTimeout(resolve, 1000));
        } catch (error) {
          logger.warn(`Failed to mark merge request as ready: ${error}`);

          // Continue with merge attempt even if marking as ready fails
        }
      }

      if (!mergeRequest.merge_status || mergeRequest.merge_status === 'cannot_be_merged') {
        throw new Error(`Branch cannot be merged automatically (status: ${mergeRequest.merge_status})`);
      }

      try {
        await this.gitlab.MergeRequests.accept(projectPath, mergeRequest.iid, {
          mergeWhenPipelineSucceeds: false,
          shouldRemoveSourceBranch: false,
        });

        await this.gitlab.Branches.remove(projectPath, fromBranch);
      } catch (error: any) {
        if (error.message.includes('Unprocessable Entity')) {
          await new Promise((resolve) => setTimeout(resolve, 1000));
          await this.gitlab.MergeRequests.accept(projectPath, mergeRequest.iid, {
            mergeWhenPipelineSucceeds: false,
            shouldRemoveSourceBranch: false,
          });

          await this.gitlab.Branches.remove(projectPath, fromBranch);
        } else {
          throw new Error(`Failed to accept merge request: ${error.message}`);
        }
      }

      return {
        message: `Successfully merged ${fromBranch} into ${toBranch}`,
        mergedBranch: fromBranch,
      };
    } catch (error) {
      logger.error('Failed to merge branches:', error);

      const errorMessage = error instanceof Error ? error.message : 'Unknown error';
      throw new Error(`Failed to merge task branch: ${errorMessage}`);
    }
  }

  /**
   * Creates a new task branch with timestamp suffix and an initial merge request
   */
  async createTaskBranch(
    projectPath: string,
    baseRef: string = 'develop',
  ): Promise<{
    branchName: string;
    mergeRequestId: number;
  }> {
    try {
      const timestamp = Date.now();
      const branchName = `task-${timestamp}`;

      await this.gitlab.Branches.create(projectPath, branchName, baseRef);

      // If baseRef is not 'develop', move 'develop' branch to match the baseRef position
      if (baseRef !== 'develop') {
        try {
          // Check if develop branch exists
          try {
            await this.gitlab.Branches.show(projectPath, 'develop');

            // If it exists, delete and recreate it at the baseRef position
            await this.gitlab.Branches.remove(projectPath, 'develop');
          } catch {
            // If develop doesn't exist, that's fine - we'll create it
            logger.info(`Develop branch not found, will create it at ${baseRef}`);
          }

          // Create develop branch at the baseRef position
          await this.gitlab.Branches.create(projectPath, 'develop', baseRef);
          logger.info(`Moved 'develop' branch to match baseRef: ${baseRef}`);
        } catch (error) {
          const errorMessage = error instanceof Error ? error.message : 'Unknown error';
          logger.error(`Failed to move 'develop' branch to match baseRef: ${errorMessage}`);
          throw error;
        }
      }

      const mergeRequest = await this.createMergeRequest(projectPath, branchName, 'develop');

      return {
        branchName,
        mergeRequestId: mergeRequest.mergeRequestId,
      };
    } catch (error: any) {
      logger.error('Failed to create task branch:', error);

      const errorMessage = error instanceof Error ? error.message : 'Unknown error';
      throw new Error(`Failed to create task branch: ${errorMessage}`);
    }
  }

  async createMergeRequest(
    projectPath: string,
    sourceBranch: string,
    targetBranch: string,
  ): Promise<{
    branchName: string;
    mergeRequestId: number;
  }> {
    try {
      const mergeRequest = await this.gitlab.MergeRequests.create(
        projectPath,
        sourceBranch,
        targetBranch,
        `Merge ${sourceBranch} into ${targetBranch}`,
        {
          removeSourceBranch: false,
          squash: false,
        },
      );
      return {
        branchName: sourceBranch,
        mergeRequestId: mergeRequest.iid,
      };
    } catch (error: any) {
      logger.warn(`Created branch but failed to create merge request: ${error.message}`);
      return {
        branchName: sourceBranch,
        mergeRequestId: 0,
      };
    }
  }

  /**
   * Renames a task branch by adding a 'removed-' prefix and closes associated merge requests
   */
  async removeTaskBranch(
    projectPath: string,
    branchName: string,
  ): Promise<{
    message: string;
    oldBranchName: string;
    newBranchName: string;
    closedMergeRequests?: number[];
  }> {
    try {
      // 1. Get project
      const project = await this.gitlab.Projects.show(projectPath);

      // 2. Check if branch exists
      try {
        await this.gitlab.Branches.show(project.id, branchName);
      } catch (error: any) {
        throw new Error(`Branch '${branchName}' does not exist: ${error.message}`);
      }

      // 3. Find and close any open merge requests associated with this branch
      const openMergeRequestsResponse = await axios.get(
        `${this.gitlabUrl}/api/v4/projects/${encodeURIComponent(projectPath)}/merge_requests?state=opened`,
        {
          headers: {
            'PRIVATE-TOKEN': this.gitlabToken,
          },
        },
      );
      const mrs = openMergeRequestsResponse.data;

      const closedMergeRequests: number[] = [];

      if (mrs && mrs.length > 0) {
        for (const mr of mrs) {
          try {
            // Close the merge request
            await this.gitlab.MergeRequests.edit(project.id, mr.iid, {
              stateEvent: 'close',
            });
            closedMergeRequests.push(mr.iid);
            logger.info(`Closed merge request #${mr.iid}`);
          } catch (mrError: any) {
            logger.warn(`Failed to close merge request #${mr.iid}: ${mrError.message}`);
          }
        }
      }

      // 4. Generate new branch name with removed- prefix
      const newBranchName = `removed-${branchName}`;

      // 5. Create new branch from the old branch
      await this.gitlab.Branches.create(project.id, newBranchName, branchName);

      // 6. Delete the old branch
      await this.gitlab.Branches.remove(project.id, branchName);

      const result: {
        message: string;
        oldBranchName: string;
        newBranchName: string;
        closedMergeRequests?: number[];
      } = {
        message: `Successfully renamed branch '${branchName}' to '${newBranchName}'`,
        oldBranchName: branchName,
        newBranchName,
      };

      if (closedMergeRequests.length > 0) {
        result.closedMergeRequests = closedMergeRequests;
        result.message += ` and closed ${closedMergeRequests.length} merge request(s)`;
      }

      return result;
    } catch (error) {
      logger.error('Failed to remove task branch:', error);

      const errorMessage = error instanceof Error ? error.message : 'Unknown error';
      throw new Error(`Failed to remove task branch: ${errorMessage}`);
    }
  }

  /**
   * Reverts a specific branch to a given commit hash
   */
  async revertBranchToCommit(
    projectId: number | string,
    branchName: string,
    commitHash: string,
  ): Promise<{
    message: string;
    branchName: string;
    revertedToCommit: string;
    backupBranchName?: string;
  }> {
    try {
      // Check if project exists
      let project;

      try {
        project = await this.gitlab.Projects.show(projectId);
      } catch (projectError) {
        logger.error('Project not found:', projectError);
        throw new Error(`Project not found: ${projectId}`);
      }

      // Check if branch exists
      let branchExists = false;

      try {
        await this.gitlab.Branches.show(project.id, branchName);
        branchExists = true;
      } catch {
        branchExists = false;
      }

      if (!branchExists) {
        throw new Error(`Branch '${branchName}' does not exist`);
      }

      // Verify that the commit exists
      try {
        await this.getCommit(project.path_with_namespace as string, commitHash);
      } catch (commitError) {
        logger.error('Commit verification failed:', commitError);
        throw new Error(`Commit '${commitHash}' does not exist or is not accessible`);
      }

      // Create a backup branch in case something goes wrong
      const backupBranchName = `backup-${branchName}-${Date.now()}`;

      try {
        await this.gitlab.Branches.create(project.id, backupBranchName, branchName);
        logger.info(`Created backup branch: ${backupBranchName}`);
      } catch (backupError) {
        logger.error('Failed to create backup branch:', backupError);
        throw new Error(
          `Failed to create backup branch: ${backupError instanceof Error ? backupError.message : 'Unknown error'}`,
        );
      }

      // Revert the branch to the specified commit
      try {
        // Delete the existing branch
        await this.gitlab.Branches.remove(project.id, branchName);
        logger.info(`Deleted original branch: ${branchName}`);

        // Create a new branch pointing to the target commit
        await this.gitlab.Branches.create(project.id, branchName, commitHash);
        logger.info(`Created new branch '${branchName}' pointing to commit '${commitHash}'`);

        return {
          message: `Successfully reverted branch '${branchName}' to commit '${commitHash}'`,
          branchName,
          revertedToCommit: commitHash,
          backupBranchName,
        };
      } catch (revertError) {
        // If something went wrong, try to restore from backup
        logger.error('Error reverting branch:', revertError);

        try {
          // Try to restore the original branch from backup
          await this.gitlab.Branches.remove(project.id, branchName).catch(() => {
            // Ignore error if branch doesn't exist
          });
          await this.gitlab.Branches.create(project.id, branchName, backupBranchName);
          logger.info(`Restored branch '${branchName}' from backup`);
        } catch (restoreError) {
          logger.error('Failed to restore branch from backup:', restoreError);
          throw new Error(
            `Failed to revert branch and could not restore from backup. Backup branch '${backupBranchName}' is available for manual recovery.`,
          );
        }

        throw new Error(
          `Failed to revert branch: ${revertError instanceof Error ? revertError.message : 'Unknown error'}`,
        );
      }
    } catch (error) {
      logger.error('Failed to revert branch to commit:', error);

      const errorMessage = error instanceof Error ? error.message : 'Unknown error';
      throw new Error(`Failed to revert branch to commit: ${errorMessage}`);
    }
  }

<<<<<<< HEAD
  async createIssueInternalNote(projectId: string, issueIid: number, body: string): Promise<any> {
    try {
      const response = await this.gitlab.IssueNotes.create(projectId, issueIid, body, {
        internal: true,
      });
      return response;
    } catch (error) {
      console.error('Error creating issue internal note:', error);
      throw error;
=======
  async getProjectIssues(
    projectPath: string,
    page: number = 1,
    perPage: number = 20,
    state: 'opened' | 'closed' | 'all' = 'opened',
    additionalLabel?: string,
  ): Promise<{
    issues: GitlabIssue[];
    total: number;
    hasMore: boolean;
  }> {
    try {
      const projectId = encodeURIComponent(projectPath);

      // Build labels parameter - always include agentic
      let labels = 'agentic';

      if (additionalLabel) {
        labels += `,${additionalLabel}`;
      }

      const response = await axios.get(`${this.gitlabUrl}/api/v4/projects/${projectId}/issues`, {
        headers: {
          'PRIVATE-TOKEN': this.gitlabToken,
        },
        params: {
          state,
          page,
          per_page: perPage,
          order_by: 'created_at',
          sort: 'asc', // Change to ascending order (oldest first)
          labels, // Use the constructed labels string
        },
      });

      const issues = response.data as GitlabIssue[];
      const totalIssues = parseInt(response.headers['x-total'] || '0', 10);
      const hasMore = page * perPage < totalIssues;

      return {
        issues,
        total: totalIssues,
        hasMore,
      };
    } catch (error) {
      const errorMessage = error instanceof Error ? error.message : 'Unknown error';
      throw new Error(`Failed to get project issues: ${errorMessage}`);
    }
  }

  async getIssue(projectPath: string, issueIid: number): Promise<GitlabIssue> {
    try {
      const projectId = encodeURIComponent(projectPath);

      const response = await axios.get(`${this.gitlabUrl}/api/v4/projects/${projectId}/issues/${issueIid}`, {
        headers: {
          'PRIVATE-TOKEN': this.gitlabToken,
        },
      });

      return response.data as GitlabIssue;
    } catch (error) {
      const errorMessage = error instanceof Error ? error.message : 'Unknown error';
      throw new Error(`Failed to get issue: ${errorMessage}`);
    }
  }

  async updateIssueLabels(projectPath: string, issueIid: number, labels: string[]): Promise<GitlabIssue> {
    try {
      const projectId = encodeURIComponent(projectPath);

      const response = await axios.put(
        `${this.gitlabUrl}/api/v4/projects/${projectId}/issues/${issueIid}`,
        {
          labels: labels.join(','),
        },
        {
          headers: {
            'PRIVATE-TOKEN': this.gitlabToken,
            'Content-Type': 'application/json',
          },
        },
      );

      return response.data as GitlabIssue;
    } catch (error) {
      const errorMessage = error instanceof Error ? error.message : 'Unknown error';
      throw new Error(`Failed to update issue labels: ${errorMessage}`);
    }
  }

  async closeIssue(projectPath: string, issueIid: number): Promise<GitlabIssue> {
    try {
      const projectId = encodeURIComponent(projectPath);

      const response = await axios.put(
        `${this.gitlabUrl}/api/v4/projects/${projectId}/issues/${issueIid}`,
        {
          state_event: 'close',
        },
        {
          headers: {
            'PRIVATE-TOKEN': this.gitlabToken,
            'Content-Type': 'application/json',
          },
        },
      );

      return response.data as GitlabIssue;
    } catch (error) {
      const errorMessage = error instanceof Error ? error.message : 'Unknown error';
      throw new Error(`Failed to close issue: ${errorMessage}`);
    }
  }

  async updateIssueLabelsAndClose(projectPath: string, issueIid: number, labels: string[]): Promise<GitlabIssue> {
    try {
      const projectId = encodeURIComponent(projectPath);

      const response = await axios.put(
        `${this.gitlabUrl}/api/v4/projects/${projectId}/issues/${issueIid}`,
        {
          labels: labels.join(','),
          state_event: 'close',
        },
        {
          headers: {
            'PRIVATE-TOKEN': this.gitlabToken,
            'Content-Type': 'application/json',
          },
        },
      );

      return response.data as GitlabIssue;
    } catch (error) {
      const errorMessage = error instanceof Error ? error.message : 'Unknown error';
      throw new Error(`Failed to update issue labels and close: ${errorMessage}`);
    }
  }

  /**
   * Find branch associated with an issue
   * Looks for branches that contain the issue number in their name or merge requests that reference the issue
   */
  async getIssueBranch(projectPath: string, issueIid: number): Promise<string | null> {
    try {
      const projectId = encodeURIComponent(projectPath);

      // First, try to find branches that contain the issue number
      const branchesResponse = await axios.get(`${this.gitlabUrl}/api/v4/projects/${projectId}/repository/branches`, {
        headers: {
          'PRIVATE-TOKEN': this.gitlabToken,
        },
        params: {
          per_page: 100,
        },
      });

      const branches = branchesResponse.data;

      // Look for branches that contain the issue number
      const issueBranches = branches.filter((branch: any) => {
        const branchName = branch.name.toLowerCase();
        return (
          branchName.includes(`issue-${issueIid}`) ||
          branchName.includes(`${issueIid}-`) ||
          branchName.includes(`-${issueIid}`) ||
          branchName.includes(`#${issueIid}`)
        );
      });

      if (issueBranches.length > 0) {
        // Return the most recently created branch
        return issueBranches[0].name;
      }

      // If no branch found by name, look for merge requests that reference this issue
      const mergeRequestsResponse = await axios.get(`${this.gitlabUrl}/api/v4/projects/${projectId}/merge_requests`, {
        headers: {
          'PRIVATE-TOKEN': this.gitlabToken,
        },
        params: {
          state: 'opened',
          per_page: 100,
        },
      });

      const mergeRequests = mergeRequestsResponse.data;

      // Look for merge requests that mention this issue in title or description
      const issueMR = mergeRequests.find((mr: any) => {
        const title = mr.title.toLowerCase();
        const description = (mr.description || '').toLowerCase();

        return (
          title.includes(`#${issueIid}`) ||
          title.includes(`issue ${issueIid}`) ||
          description.includes(`#${issueIid}`) ||
          description.includes(`issue ${issueIid}`)
        );
      });

      if (issueMR) {
        return issueMR.source_branch;
      }

      return null;
    } catch (error) {
      logger.error('Failed to find issue branch:', error);
      return null;
>>>>>>> c360de30
    }
  }
}<|MERGE_RESOLUTION|>--- conflicted
+++ resolved
@@ -1360,7 +1360,7 @@
     }
   }
 
-<<<<<<< HEAD
+  // Method from offical/task branch
   async createIssueInternalNote(projectId: string, issueIid: number, body: string): Promise<any> {
     try {
       const response = await this.gitlab.IssueNotes.create(projectId, issueIid, body, {
@@ -1370,7 +1370,10 @@
     } catch (error) {
       console.error('Error creating issue internal note:', error);
       throw error;
-=======
+    }
+  }
+
+  // Methods from task-board branch
   async getProjectIssues(
     projectPath: string,
     page: number = 1,
@@ -1581,7 +1584,6 @@
     } catch (error) {
       logger.error('Failed to find issue branch:', error);
       return null;
->>>>>>> c360de30
     }
   }
 }