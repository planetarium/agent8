--- conflicted
+++ resolved
@@ -356,7 +356,6 @@
   return response.data;
 };
 
-<<<<<<< HEAD
 export const createTaskBranchSimple = async (projectPath: string) => {
   try {
     const response = await axios.post('/api/gitlab/task-create-branch', {
@@ -389,7 +388,8 @@
       message: error.response?.data?.message || 'Failed to update task branch',
     };
   }
-=======
+};
+
 export const getProjectIssues = async (
   projectPath: string,
   options: {
@@ -461,5 +461,4 @@
   });
 
   return response.data;
->>>>>>> c360de30
 };