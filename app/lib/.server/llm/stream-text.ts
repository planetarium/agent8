import { streamText as _streamText, convertToCoreMessages, type CoreSystemMessage, type Message } from 'ai';
import { MAX_TOKENS, type FileMap } from './constants';
import { DEFAULT_MODEL, DEFAULT_PROVIDER, PROVIDER_LIST, WORK_DIR } from '~/utils/constants';
import type { IProviderSetting } from '~/types/model';
import { LLMManager } from '~/lib/modules/llm/manager';
import { createScopedLogger } from '~/utils/logger';
import { extractPropertiesFromMessage } from './utils';
import { createFileSearchTools } from './tools/file-search';
import {
  getResourceSystemPrompt,
  getProjectFilesPrompt,
  getProjectMdPrompt,
  getProjectPackagesPrompt,
  getAgent8Prompt,
} from '~/lib/common/prompts/agent8-prompts';
<<<<<<< HEAD
=======
import { createDocTools } from './tools/docs';
import { createSearchCodebase, createSearchResources } from './tools/vectordb';
>>>>>>> 21d32f9a

export type Messages = Message[];

export type StreamingOptions = Omit<Parameters<typeof _streamText>[0], 'model'>;

const logger = createScopedLogger('stream-text');

export async function streamText(props: {
  messages: Array<Omit<Message, 'id'>>;
  env?: Env;
  options?: StreamingOptions;
  files?: FileMap;
  providerSettings?: Record<string, IProviderSetting>;
  tools?: Record<string, any>;
  abortSignal?: AbortSignal;
}) {
  const { messages, env: serverEnv, options, files, providerSettings, tools, abortSignal } = props;
  let currentModel = DEFAULT_MODEL;
  let currentProvider = DEFAULT_PROVIDER.name;

  const processedMessages = messages.map((message) => {
    if (message.role === 'user') {
      const { model, provider, parts } = extractPropertiesFromMessage(message);
      currentModel = model === 'auto' ? DEFAULT_MODEL : model;
      currentProvider = model === 'auto' ? DEFAULT_PROVIDER.name : provider;

      return { ...message, parts };
    } else if (message.role == 'assistant') {
      const parts = [...(message.parts || [])];

      for (const part of parts) {
        if (part.type === 'text') {
          part.text = part.text.replace(/<div class=\\"__boltThought__\\">.*?<\/div>/s, '');
          part.text = part.text.replace(/<think>.*?<\/think>/s, '');
          part.text = part.text.replace(/(<boltAction[^>]*>)([\s\S]*?)(<\/boltAction>)/gs, '$1(truncated)$3');
        }
      }

      return { ...message, parts };
    }

    return message;
  });

  const provider = PROVIDER_LIST.find((p) => p.name === currentProvider) || DEFAULT_PROVIDER;
  const staticModels = LLMManager.getInstance().getStaticModelListFromProvider(provider);
  let modelDetails = staticModels.find((m) => m.name === currentModel);

  if (!modelDetails) {
    const modelsList = [
      ...(provider.staticModels || []),
      ...(await LLMManager.getInstance().getModelListFromProvider(provider, {
        serverEnv: serverEnv as any,
      })),
    ];

    if (!modelsList.length) {
      throw new Error(`No models found for provider ${provider.name}`);
    }

    modelDetails = modelsList.find((m) => m.name === currentModel);

    if (!modelDetails) {
      // Fallback to first model
      logger.warn(
        `MODEL [${currentModel}] not found in provider [${provider.name}]. Falling back to first model. ${modelsList[0].name}`,
      );
      modelDetails = modelsList[0];
    }
  }

  const dynamicMaxTokens = modelDetails && modelDetails.maxTokenAllowed ? modelDetails.maxTokenAllowed : MAX_TOKENS;

  const systemPrompt = getAgent8Prompt(WORK_DIR);

<<<<<<< HEAD
  let combinedTools: Record<string, any> = { ...tools };
=======
  const docTools = await createDocTools(serverEnv as Env);
  const codebaseTools = await createSearchCodebase(serverEnv as Env);
  const resourcesTools = await createSearchResources(serverEnv as Env);
  let combinedTools: Record<string, any> = { ...tools, ...docTools, ...codebaseTools, ...resourcesTools };
>>>>>>> 21d32f9a

  if (files) {
    // Add file search tools
    const fileSearchTools = createFileSearchTools(files);
    combinedTools = {
      ...combinedTools,
      ...fileSearchTools,
    };
  }

  const coreMessages = [
    ...[
      systemPrompt,
      getProjectFilesPrompt(files),
      getProjectPackagesPrompt(files),
      getResourceSystemPrompt(files),
    ].map(
      (content) =>
        ({
          role: 'system',
          content,
          providerOptions: {
            anthropic: { cacheControl: { type: 'ephemeral' } },
          },
        }) as CoreSystemMessage,
    ), // A maximum of 4 blocks with cache_control may be provided.
    {
      role: 'system',
      content: getProjectMdPrompt(files),
    } as CoreSystemMessage,
    ...convertToCoreMessages(processedMessages).slice(-5),
  ];

  const result = await _streamText({
    model: provider.getModelInstance({
      model: modelDetails.name,
      serverEnv,
      providerSettings,
    }),
    abortSignal,
    maxTokens: dynamicMaxTokens,
    maxSteps: 10,
    messages: coreMessages,
    tools: combinedTools,
    ...options,
  });

  (async () => {
    try {
      for await (const part of result.fullStream) {
        if (part.type === 'error') {
          const error: any = part.error;
          logger.error(`${error}`);

          return;
        }
      }
    } catch (e: any) {
      if (e.name === 'AbortError') {
        logger.info('Request aborted.');
        return;
      }

      throw e;
    }
  })();

  return result;
}<|MERGE_RESOLUTION|>--- conflicted
+++ resolved
@@ -13,11 +13,8 @@
   getProjectPackagesPrompt,
   getAgent8Prompt,
 } from '~/lib/common/prompts/agent8-prompts';
-<<<<<<< HEAD
-=======
 import { createDocTools } from './tools/docs';
 import { createSearchCodebase, createSearchResources } from './tools/vectordb';
->>>>>>> 21d32f9a
 
 export type Messages = Message[];
 
@@ -93,14 +90,10 @@
 
   const systemPrompt = getAgent8Prompt(WORK_DIR);
 
-<<<<<<< HEAD
-  let combinedTools: Record<string, any> = { ...tools };
-=======
   const docTools = await createDocTools(serverEnv as Env);
   const codebaseTools = await createSearchCodebase(serverEnv as Env);
   const resourcesTools = await createSearchResources(serverEnv as Env);
   let combinedTools: Record<string, any> = { ...tools, ...docTools, ...codebaseTools, ...resourcesTools };
->>>>>>> 21d32f9a
 
   if (files) {
     // Add file search tools
