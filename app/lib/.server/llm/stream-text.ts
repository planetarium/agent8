import { convertToCoreMessages, streamText as _streamText, type Message } from 'ai';
import { MAX_TOKENS, type FileMap } from './constants';
import { getSystemPrompt } from '~/lib/common/prompts/prompts';
import { DEFAULT_MODEL, DEFAULT_PROVIDER, MODIFICATIONS_TAG_NAME, PROVIDER_LIST, WORK_DIR } from '~/utils/constants';
import type { IProviderSetting } from '~/types/model';
import { PromptLibrary } from '~/lib/common/prompt-library';
import { allowedHTMLElements } from '~/utils/markdown';
import { LLMManager } from '~/lib/modules/llm/manager';
import { createScopedLogger } from '~/utils/logger';
import { createFilesContext, extractPropertiesFromMessage } from './utils';
import { getFilePaths } from './select-context';

export type Messages = Message[];

export type StreamingOptions = Omit<Parameters<typeof _streamText>[0], 'model'>;

const logger = createScopedLogger('stream-text');

export async function streamText(props: {
  messages: Omit<Message, 'id'>[];
  env?: Env;
  options?: StreamingOptions;
  apiKeys?: Record<string, string>;
  files?: FileMap;
  providerSettings?: Record<string, IProviderSetting>;
  promptId?: string;
  contextOptimization?: boolean;
  contextFiles?: FileMap;
  summary?: string;
  messageSliceId?: number;
<<<<<<< HEAD
  vectorDbExamples?: FileMap;
  relevantResources?: Record<string, any>;
=======
  tools?: Record<string, any>;
>>>>>>> af6b5bb1
}) {
  const {
    messages,
    env: serverEnv,
    options,
    apiKeys,
    files,
    providerSettings,
    promptId,
    contextOptimization,
    contextFiles,
    summary,
<<<<<<< HEAD
    vectorDbExamples,
    relevantResources,
=======
    tools,
>>>>>>> af6b5bb1
  } = props;
  let currentModel = DEFAULT_MODEL;
  let currentProvider = DEFAULT_PROVIDER.name;
  let processedMessages = messages.map((message) => {
    if (message.role === 'user') {
      const { model, provider, content } = extractPropertiesFromMessage(message);
      currentModel = model;
      currentProvider = provider;

      return { ...message, content };
    } else if (message.role == 'assistant') {
      let content = message.content;
      content = content.replace(/<div class=\\"__boltThought__\\">.*?<\/div>/s, '');
      content = content.replace(/<think>.*?<\/think>/s, '');

      return { ...message, content };
    }

    return message;
  });

  const provider = PROVIDER_LIST.find((p) => p.name === currentProvider) || DEFAULT_PROVIDER;
  const staticModels = LLMManager.getInstance().getStaticModelListFromProvider(provider);
  let modelDetails = staticModels.find((m) => m.name === currentModel);

  if (!modelDetails) {
    const modelsList = [
      ...(provider.staticModels || []),
      ...(await LLMManager.getInstance().getModelListFromProvider(provider, {
        apiKeys,
        providerSettings,
        serverEnv: serverEnv as any,
      })),
    ];

    if (!modelsList.length) {
      throw new Error(`No models found for provider ${provider.name}`);
    }

    modelDetails = modelsList.find((m) => m.name === currentModel);

    if (!modelDetails) {
      // Fallback to first model
      logger.warn(
        `MODEL [${currentModel}] not found in provider [${provider.name}]. Falling back to first model. ${modelsList[0].name}`,
      );
      modelDetails = modelsList[0];
    }
  }

  const dynamicMaxTokens = modelDetails && modelDetails.maxTokenAllowed ? modelDetails.maxTokenAllowed : MAX_TOKENS;

  let systemPrompt =
    PromptLibrary.getPropmtFromLibrary(promptId || 'default', {
      cwd: WORK_DIR,
      allowedHtmlElements: allowedHTMLElements,
      modificationTagName: MODIFICATIONS_TAG_NAME,
    }) ?? getSystemPrompt();

  if (files && contextFiles && contextOptimization) {
    const codeContext = createFilesContext(contextFiles, true);
    const filePaths = getFilePaths(files);

    systemPrompt = `${systemPrompt}
Below are all the files present in the project:
---
${filePaths.join('\n')}
---

Below is the artifact containing the context loaded into context buffer for you to have knowledge of and might need changes to fullfill current user request.
CONTEXT BUFFER:
---
${codeContext}
---
`;

    if (vectorDbExamples && Object.keys(vectorDbExamples).length > 0) {
      const examplesContext = createFilesContext(vectorDbExamples, true);
      systemPrompt = `${systemPrompt}
Below are relevant code examples that might help with the current request:
EXAMPLES:
---
${examplesContext}
---
`;
    }

    if (summary) {
      systemPrompt = `${systemPrompt}
      below is the chat history till now
CHAT SUMMARY:
---
${props.summary}
---
`;

      if (props.messageSliceId) {
        processedMessages = processedMessages.slice(props.messageSliceId);
      } else {
        const lastMessage = processedMessages.pop();

        if (lastMessage) {
          processedMessages = [lastMessage];
        }
      }
    }

    if (relevantResources && Object.keys(relevantResources).length > 0) {
      systemPrompt = `${systemPrompt}
      below are the relevant resources that might help with the current request:
      RESOURCES:
      ---
      ${JSON.stringify(relevantResources)}
      ---
      `;
    }
  }

  logger.info(`Sending llm call to ${provider.name} with model ${modelDetails.name}`);

  return await _streamText({
    model: provider.getModelInstance({
      model: modelDetails.name,
      serverEnv,
      apiKeys,
      providerSettings,
    }),
    system: systemPrompt,
    maxTokens: dynamicMaxTokens,
    maxSteps: 100,
    messages: convertToCoreMessages(processedMessages as any),
    tools,
    ...options,
  });
}<|MERGE_RESOLUTION|>--- conflicted
+++ resolved
@@ -28,12 +28,8 @@
   contextFiles?: FileMap;
   summary?: string;
   messageSliceId?: number;
-<<<<<<< HEAD
-  vectorDbExamples?: FileMap;
   relevantResources?: Record<string, any>;
-=======
   tools?: Record<string, any>;
->>>>>>> af6b5bb1
 }) {
   const {
     messages,
@@ -46,12 +42,8 @@
     contextOptimization,
     contextFiles,
     summary,
-<<<<<<< HEAD
-    vectorDbExamples,
     relevantResources,
-=======
     tools,
->>>>>>> af6b5bb1
   } = props;
   let currentModel = DEFAULT_MODEL;
   let currentProvider = DEFAULT_PROVIDER.name;
@@ -128,17 +120,6 @@
 ---
 `;
 
-    if (vectorDbExamples && Object.keys(vectorDbExamples).length > 0) {
-      const examplesContext = createFilesContext(vectorDbExamples, true);
-      systemPrompt = `${systemPrompt}
-Below are relevant code examples that might help with the current request:
-EXAMPLES:
----
-${examplesContext}
----
-`;
-    }
-
     if (summary) {
       systemPrompt = `${systemPrompt}
       below is the chat history till now
