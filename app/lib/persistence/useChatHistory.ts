import { useLoaderData, useNavigate, useSearchParams } from '@remix-run/react';
import { useState, useEffect, useCallback } from 'react';
import { atom } from 'nanostores';
import { generateId, type JSONValue, type Message } from 'ai';
import { toast } from 'react-toastify';
import { workbenchStore } from '~/lib/stores/workbench';
import { logStore } from '~/lib/stores/logs'; // Import logStore
import {
  getMessages,
  getNextId,
  getUrlId,
  openDatabase,
  setMessages,
  duplicateChat,
  createChatFromMessages,
  type IChatMetadata,
} from './db';
import type { FileMap } from '~/lib/stores/files';
import type { Snapshot } from './types';
import { webcontainer } from '~/lib/webcontainer';
import { createCommandsMessage, detectProjectCommands } from '~/utils/projectCommands';
import type { ContextAnnotation } from '~/types/context';

export interface ChatHistoryItem {
  id: string;
  urlId?: string;
  description?: string;
  messages: Message[];
  timestamp: string;
  metadata?: IChatMetadata;
}

const persistenceEnabled = !import.meta.env.VITE_DISABLE_PERSISTENCE;

export const db = persistenceEnabled ? await openDatabase() : undefined;

export const chatId = atom<string | undefined>(undefined);
export const description = atom<string | undefined>(undefined);
export const chatMetadata = atom<IChatMetadata | undefined>(undefined);
export function useChatHistory() {
  const navigate = useNavigate();
  const { id: mixedId } = useLoaderData<{ id?: string }>();
  const [searchParams] = useSearchParams();

  const [archivedMessages, setArchivedMessages] = useState<Message[]>([]);
  const [initialMessages, setInitialMessages] = useState<Message[]>([]);
  const [ready, setReady] = useState<boolean>(false);
  const [urlId, setUrlId] = useState<string | undefined>();

  useEffect(() => {
    if (!db) {
      setReady(true);

      if (persistenceEnabled) {
        const error = new Error('Chat persistence is unavailable');
        logStore.logError('Chat persistence initialization failed', error);
        toast.error('Chat persistence is unavailable');
      }

      return;
    }

    if (mixedId) {
      getMessages(db, mixedId)
        .then(async (storedMessages) => {
          if (storedMessages && storedMessages.messages.length > 0) {
            const snapshotStr = localStorage.getItem(`snapshot:${mixedId}`);
            const snapshot: Snapshot = snapshotStr ? JSON.parse(snapshotStr) : { chatIndex: 0, files: {} };
            const summary = snapshot.summary;

            const rewindId = searchParams.get('rewindTo');
            let startingIdx = -1;
            const endingIdx = rewindId
              ? storedMessages.messages.findIndex((m) => m.id === rewindId) + 1
              : storedMessages.messages.length;
            const snapshotIndex = storedMessages.messages.findIndex((m) => m.id === snapshot.chatIndex);

            if (snapshotIndex >= 0 && snapshotIndex < endingIdx) {
              startingIdx = snapshotIndex;
            }

            if (snapshotIndex > 0 && storedMessages.messages[snapshotIndex].id == rewindId) {
              startingIdx = -1;
            }

            let filteredMessages = storedMessages.messages.slice(startingIdx + 1, endingIdx);
            let archivedMessages: Message[] = [];

            if (startingIdx >= 0) {
              archivedMessages = storedMessages.messages.slice(0, startingIdx + 1);
            }

            setArchivedMessages(archivedMessages);

            if (startingIdx > 0) {
              const files = Object.entries(snapshot?.files || {})
                .map(([key, value]) => {
                  if (value?.type !== 'file') {
                    return null;
                  }

                  return {
                    content: value.content,
                    path: key,
                  };
                })
                .filter((x) => !!x);
              const projectCommands = await detectProjectCommands(files);
              const commands = createCommandsMessage(projectCommands);

              filteredMessages = [
                {
                  id: generateId(),
                  role: 'user',
                  content: `Restore project from snapshot
                  `,
                  annotations: ['no-store', 'hidden'],
                },
                {
                  id: storedMessages.messages[snapshotIndex].id,
                  role: 'assistant',
                  content: ` 📦 Chat Restored from snapshot, You can revert this message to load the full chat history
                  <boltArtifact id="imported-files" title="Project Files Snapshot" type="bundled">
                  ${Object.entries(snapshot?.files || {})
                    .filter((x) => !x[0].endsWith('lock.json'))
                    .map(([key, value]) => {
                      if (value?.type === 'file') {
                        return `
                      <boltAction type="file" filePath="${key}">
${value.content}
                      </boltAction>
                      `;
                      } else {
                        return ``;
                      }
                    })
                    .join('\n')}
                  </boltArtifact>
                  `,
                  annotations: [
                    'no-store',
                    ...(summary
                      ? [
                          {
                            chatId: storedMessages.messages[snapshotIndex].id,
                            type: 'chatSummary',
                            summary,
                          } satisfies ContextAnnotation,
                        ]
                      : []),
                  ],
                },
                ...(commands !== null
                  ? [
                      {
                        id: `${storedMessages.messages[snapshotIndex].id}-2`,
                        role: 'user' as const,
                        content: `setup project`,
                        annotations: ['no-store', 'hidden'],
                      },
                      {
                        ...commands,
                        id: `${storedMessages.messages[snapshotIndex].id}-3`,
                        annotations: [
                          'no-store',
                          ...(commands.annotations || []),
                          ...(summary
                            ? [
                                {
                                  chatId: `${storedMessages.messages[snapshotIndex].id}-3`,
                                  type: 'chatSummary',
                                  summary,
                                } satisfies ContextAnnotation,
                              ]
                            : []),
                        ],
                      },
                    ]
                  : []),
                ...filteredMessages,
              ];
              restoreSnapshot(mixedId);
            }

            setInitialMessages(filteredMessages);
<<<<<<< HEAD
            setUrlId(storedMessages.urlId || mixedId); // urlId가 없으면 mixedId 사용
            description.set(storedMessages.description || `Chat ${mixedId}`);
=======

            setUrlId(storedMessages.urlId);
            description.set(storedMessages.description);
>>>>>>> 50dd74de
            chatId.set(storedMessages.id);
            chatMetadata.set(storedMessages.metadata);
          } else {
            // 새 채팅 생성 - 임의 ID 사용
            setInitialMessages([]);

            const defaultDescription = `New Chat ${mixedId}`;
            description.set(defaultDescription);

            chatId.set(mixedId);

            setUrlId(mixedId);

            // 새 채팅 정보를 DB에 저장
            setMessages(db, mixedId, [], mixedId, defaultDescription)
              .then(() => {
                console.log('Successfully saved new chat:', {
                  id: mixedId,
                  urlId: mixedId,
                });
                toast.success('Created new chat');

                // 중요: 저장 후 다시 확인
                return getMessages(db, mixedId);
              })
              .then((verifyMessages) => {
                console.log('Verification after save:', verifyMessages);
              })
              .catch((error) => {
                console.error('Failed to create new chat:', error);
                logStore.logError('Failed to create new chat', error);
                toast.error('Failed to create new chat');
              });
          }

          setReady(true);
        })
        .catch((error) => {
          console.error(error);

          logStore.logError('Failed to load chat messages', error);
          toast.error(error.message);
        });
    }
<<<<<<< HEAD
  }, [mixedId, searchParams]);
=======
  }, [mixedId]);

  const takeSnapshot = useCallback(
    async (chatIdx: string, files: FileMap, _chatId?: string | undefined, chatSummary?: string) => {
      const id = _chatId || chatId;

      if (!id) {
        return;
      }

      const snapshot: Snapshot = {
        chatIndex: chatIdx,
        files,
        summary: chatSummary,
      };
      localStorage.setItem(`snapshot:${id}`, JSON.stringify(snapshot));
    },
    [chatId],
  );

  const restoreSnapshot = useCallback(async (id: string) => {
    const snapshotStr = localStorage.getItem(`snapshot:${id}`);
    const container = await webcontainer;

    // if (snapshotStr)setSnapshot(JSON.parse(snapshotStr));
    const snapshot: Snapshot = snapshotStr ? JSON.parse(snapshotStr) : { chatIndex: 0, files: {} };

    if (!snapshot?.files) {
      return;
    }

    Object.entries(snapshot.files).forEach(async ([key, value]) => {
      if (key.startsWith(container.workdir)) {
        key = key.replace(container.workdir, '');
      }

      if (value?.type === 'folder') {
        await container.fs.mkdir(key, { recursive: true });
      }
    });
    Object.entries(snapshot.files).forEach(async ([key, value]) => {
      if (value?.type === 'file') {
        if (key.startsWith(container.workdir)) {
          key = key.replace(container.workdir, '');
        }

        await container.fs.writeFile(key, value.content, { encoding: value.isBinary ? undefined : 'utf8' });
      } else {
      }
    });

    // workbenchStore.files.setKey(snapshot?.files)
  }, []);
>>>>>>> 50dd74de

  return {
    ready: !mixedId || ready,
    initialMessages,
    updateChatMestaData: async (metadata: IChatMetadata) => {
      const id = chatId.get();

      if (!db || !id) {
        return;
      }

      try {
        await setMessages(db, id, initialMessages, urlId, description.get(), undefined, metadata);
        chatMetadata.set(metadata);
      } catch (error) {
        toast.error('Failed to update chat metadata');
        console.error(error);
      }
    },
    storeMessageHistory: async (messages: Message[]) => {
      if (!db || messages.length === 0) {
        return;
      }

      const { firstArtifact } = workbenchStore;
      messages = messages.filter((m) => !m.annotations?.includes('no-store'));

      let _urlId = urlId;

      if (!urlId && firstArtifact?.id) {
        const urlId = await getUrlId(db, firstArtifact.id);
        _urlId = urlId;
        navigateChat(urlId);
        setUrlId(urlId);
      }

      let chatSummary: string | undefined = undefined;
      const lastMessage = messages[messages.length - 1];

      if (lastMessage.role === 'assistant') {
        const annotations = lastMessage.annotations as JSONValue[];
        const filteredAnnotations = (annotations?.filter(
          (annotation: JSONValue) =>
            annotation && typeof annotation === 'object' && Object.keys(annotation).includes('type'),
        ) || []) as { type: string; value: any } & { [key: string]: any }[];

        if (filteredAnnotations.find((annotation) => annotation.type === 'chatSummary')) {
          chatSummary = filteredAnnotations.find((annotation) => annotation.type === 'chatSummary')?.summary;
        }
      }

      takeSnapshot(messages[messages.length - 1].id, workbenchStore.files.get(), _urlId, chatSummary);

      if (!description.get() && firstArtifact?.title) {
        description.set(firstArtifact?.title);
      }

      if (initialMessages.length === 0 && !chatId.get()) {
        const nextId = await getNextId(db);

        chatId.set(nextId);

        if (!urlId) {
          navigateChat(nextId);
        }
      }

      await setMessages(
        db,
        chatId.get() as string,
        [...archivedMessages, ...messages],
        urlId,
        description.get(),
        undefined,
        chatMetadata.get(),
      );
    },
    duplicateCurrentChat: async (listItemId: string) => {
      if (!db || (!mixedId && !listItemId)) {
        return;
      }

      try {
        const newId = await duplicateChat(db, mixedId || listItemId);
        navigate(`/chat/${newId}`);
        toast.success('Chat duplicated successfully');
      } catch (error) {
        toast.error('Failed to duplicate chat');
        console.log(error);
      }
    },
    importChat: async (description: string, messages: Message[], metadata?: IChatMetadata) => {
      if (!db) {
        return;
      }

      try {
        const newId = await createChatFromMessages(db, description, messages, metadata);
        window.location.href = `/chat/${newId}`;
        toast.success('Chat imported successfully');
      } catch (error) {
        if (error instanceof Error) {
          toast.error('Failed to import chat: ' + error.message);
        } else {
          toast.error('Failed to import chat');
        }
      }
    },
    exportChat: async (id = urlId) => {
      if (!db || !id) {
        return;
      }

      const chat = await getMessages(db, id);
      const chatData = {
        messages: chat.messages,
        description: chat.description,
        exportDate: new Date().toISOString(),
      };

      const blob = new Blob([JSON.stringify(chatData, null, 2)], { type: 'application/json' });
      const url = URL.createObjectURL(blob);
      const a = document.createElement('a');
      a.href = url;
      a.download = `chat-${new Date().toISOString()}.json`;
      document.body.appendChild(a);
      a.click();
      document.body.removeChild(a);
      URL.revokeObjectURL(url);
    },
  };
}

function navigateChat(nextId: string) {
  /**
   * FIXME: Using the intended navigate function causes a rerender for <Chat /> that breaks the app.
   *
   * `navigate(`/chat/${nextId}`, { replace: true });`
   */
  const url = new URL(window.location.href);
  url.pathname = `/chat/${nextId}`;

  window.history.replaceState({}, '', url);
}<|MERGE_RESOLUTION|>--- conflicted
+++ resolved
@@ -183,14 +183,8 @@
             }
 
             setInitialMessages(filteredMessages);
-<<<<<<< HEAD
             setUrlId(storedMessages.urlId || mixedId); // urlId가 없으면 mixedId 사용
             description.set(storedMessages.description || `Chat ${mixedId}`);
-=======
-
-            setUrlId(storedMessages.urlId);
-            description.set(storedMessages.description);
->>>>>>> 50dd74de
             chatId.set(storedMessages.id);
             chatMetadata.set(storedMessages.metadata);
           } else {
@@ -235,10 +229,7 @@
           toast.error(error.message);
         });
     }
-<<<<<<< HEAD
   }, [mixedId, searchParams]);
-=======
-  }, [mixedId]);
 
   const takeSnapshot = useCallback(
     async (chatIdx: string, files: FileMap, _chatId?: string | undefined, chatSummary?: string) => {
@@ -291,7 +282,6 @@
 
     // workbenchStore.files.setKey(snapshot?.files)
   }, []);
->>>>>>> 50dd74de
 
   return {
     ready: !mixedId || ready,
