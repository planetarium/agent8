import { useStore } from '@nanostores/react';
import { toolUIStore } from '~/lib/stores/toolUI';
import classNames from 'clsx';
export interface ToolCall {
  toolName: string;
  toolCallId: string;
  args: Record<string, any>;
}

interface ToolCallProps {
  toolCall: ToolCall;
  id: string;
}

<<<<<<< HEAD
export const ToolCall = ({ toolCall }: ToolCallProps) => {
  const [isExpanded, setIsExpanded] = useState<boolean>(false);

  console.log('toolCall', toolCall);

  return (
    <div className={styles.toolCall}>
      <div className={styles.toolCallHeader} onClick={() => setIsExpanded(!isExpanded)}>
        <div className={styles.toolInfo}>
          <span className={styles.toolLabel}>Tool Call:</span>
          <span className={styles.toolName}>{toolCall.toolName}</span>
        </div>
        <span className={styles.expandIcon}>{isExpanded ? '▼' : '▶'}</span>
      </div>
      {isExpanded && (
        <div className={styles.toolCallContent}>
          <div className={styles.parameterSection}>
            <span className={styles.parameterLabel}>Parameters:</span>
            <pre>{JSON.stringify(toolCall.args, null, 2)}</pre>
          </div>
=======
export const ToolCall = ({ toolCall, id }: ToolCallProps) => {
  const toolUI = useStore(toolUIStore);
  const currentTool = toolUI.tools?.[id] || {};

  return (
    <>
      <div>
        <div
          className={'flex items-center text-gray-400 hover:text-gray-300 cursor-pointer'}
          onClick={() => {
            toolUIStore.set({
              tools: {
                ...toolUIStore.get().tools,
                [id]: { ...currentTool, expanded: !currentTool.expanded },
              },
            });
          }}
        >
          {currentTool.loaded ? (
            <div className="i-ph:check"></div>
          ) : (
            <div className="i-svg-spinners:90-ring-with-bg"></div>
          )}
          <span className="ml-2">{toolCall.toolName}</span>
          <span
            className={classNames(
              'ml-1 text-xs mt-0.5',
              currentTool.expanded ? 'i-ph:caret-down-bold' : 'i-ph:caret-right-bold',
            )}
          ></span>
>>>>>>> 48940405
        </div>
        {currentTool.expanded && (
          <div className="mt-2 bg-gray-900 p-4 rounded-md">
            <div className="text-sm">
              <strong className="text-sm text-gray-300">Parameters:</strong>
              <pre className="block p-2 mt-2 rounded-md bg-gray-800 text-sm">
                {JSON.stringify(toolCall.args, null, 2)}
              </pre>
            </div>
          </div>
        )}
      </div>
    </>
  );
};<|MERGE_RESOLUTION|>--- conflicted
+++ resolved
@@ -12,28 +12,6 @@
   id: string;
 }
 
-<<<<<<< HEAD
-export const ToolCall = ({ toolCall }: ToolCallProps) => {
-  const [isExpanded, setIsExpanded] = useState<boolean>(false);
-
-  console.log('toolCall', toolCall);
-
-  return (
-    <div className={styles.toolCall}>
-      <div className={styles.toolCallHeader} onClick={() => setIsExpanded(!isExpanded)}>
-        <div className={styles.toolInfo}>
-          <span className={styles.toolLabel}>Tool Call:</span>
-          <span className={styles.toolName}>{toolCall.toolName}</span>
-        </div>
-        <span className={styles.expandIcon}>{isExpanded ? '▼' : '▶'}</span>
-      </div>
-      {isExpanded && (
-        <div className={styles.toolCallContent}>
-          <div className={styles.parameterSection}>
-            <span className={styles.parameterLabel}>Parameters:</span>
-            <pre>{JSON.stringify(toolCall.args, null, 2)}</pre>
-          </div>
-=======
 export const ToolCall = ({ toolCall, id }: ToolCallProps) => {
   const toolUI = useStore(toolUIStore);
   const currentTool = toolUI.tools?.[id] || {};
@@ -64,7 +42,6 @@
               currentTool.expanded ? 'i-ph:caret-down-bold' : 'i-ph:caret-right-bold',
             )}
           ></span>
->>>>>>> 48940405
         </div>
         {currentTool.expanded && (
           <div className="mt-2 bg-gray-900 p-4 rounded-md">
